--- conflicted
+++ resolved
@@ -66,14 +66,6 @@
           </label>
 
           <label class="innerControls">
-<<<<<<< HEAD
-            Metrics history (max limit, -1 is unlimited):
-            <input id="limitMetrics" style="width: 8em" type=number/>
-          </label>
-
-          <label class="innerControls">
-=======
->>>>>>> 08186018
             Player size:
             <select id="videoSize" style="float:right;">
               <option value="240">Tiny (240p)</option>
