--- conflicted
+++ resolved
@@ -61,11 +61,7 @@
         xhr.open('GET', context.url, true);
     } catch (e) {
       // IE11 throws an exception on xhr.open if attempting to access an HTTP resource over HTTPS
-<<<<<<< HEAD
-      this.callbacks.onError({ code : xhr.status, text: e.message }, context);
-=======
       this.callbacks.onError({ code: xhr.status, text: e.message }, context, xhr);
->>>>>>> 661d31ed
       return;
     }
 
