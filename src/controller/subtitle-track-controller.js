import Event from '../events';
import TaskLoop from '../task-loop';
import { logger } from '../utils/logger';
<<<<<<< HEAD
import { computeReloadInterval } from './level-helper';
import { clearCurrentCues } from '../utils/texttrack-utils';

class SubtitleTrackController extends EventHandler {
=======
import { filterSubtitleTracks } from '../utils/texttrack-utils';
import { ErrorDetails, ErrorTypes } from '../errors';

/**
 * Subtitle-track-controller, handles states of text-track selection combining user API inputs,
 * manifest default selection and current level group-ID running.
 *
 * @class
 */
class SubtitleTrackController extends TaskLoop {
>>>>>>> 1fccb22f
  constructor (hls) {
    super(hls,
      Event.ERROR,
      Event.MEDIA_ATTACHED,
      Event.MEDIA_DETACHING,
      Event.MANIFEST_LOADED,
      Event.LEVEL_LOADED,
      Event.SUBTITLE_TRACK_LOADED);

    /**
     * @member {SubtitleTrack[]}
     */
    this.tracks = [];

    /**
     * Currently selected track index
     * @member {number}
     */
    this.trackId = -1;

    /**
     * @member {HTMLMediaElement}
     */
    this.media = null;
    this.stopped = true;

    /**
     * @member {boolean} subtitleDisplay Enable/disable subtitle display rendering
     */
    this.subtitleDisplay = true;
<<<<<<< HEAD

    /**
     * Keeps reference to a default track id when media has not been attached yet
     * @member {number}
     */
    this.queuedDefaultTrack = null;
=======

    /**
     * @public
     * Flag hash of blacklisted track IDs (that have caused failure)
     * @member {{[id: number] => boolean}}
     */
    this.trackIdBlacklist = Object.create(null);

    /**
     * @private
     * The currently running group ID for text (CC)
     * (we grab this on manifest-parsed and new level-loaded)
     * @member {string}
     */
    this._subtitleGroupId = null;

    /**
     * Stores the selected track before media has been attached
     * @private {SubtitleTrack | null}
     */
    this._queuedDefaultTrack = null;

    /**
     * If should select tracks according to default track attribute
     * @private
     * @member {boolean} selectDefaultTrack
     */
    this._selectDefaultTrack = true;
>>>>>>> 1fccb22f
  }

  doTick () {
    this._updateTrack();
  }

  // Listen for subtitle track change, then extract the current track ID.
  onMediaAttached (data) {
    this.media = data.media;
    if (!this.media) {
      return;
    }

<<<<<<< HEAD
    if (Number.isFinite(this.queuedDefaultTrack)) {
      this.subtitleTrack = this.queuedDefaultTrack;
      this.queuedDefaultTrack = null;
=======
    if (this._queuedDefaultTrack) {
      this._setSubtitleTrack(this._queuedDefaultTrack.id);
      this._queuedDefaultTrack = null;
>>>>>>> 1fccb22f
    }

    this.trackChangeListener = this._onTextTracksChanged.bind(this);

    this.useTextTrackPolling = !(this.media.textTracks && 'onchange' in this.media.textTracks);
    if (this.useTextTrackPolling) {
      /*
      this.subtitlePollingInterval = setInterval(() => {
        this.trackChangeListener();
      }, 500);
      */
    } else {
      this.media.textTracks.addEventListener('change', this.trackChangeListener);
    }
  }

  onMediaDetaching () {
    if (!this.media) {
      return;
    }

    if (this.useTextTrackPolling) {
      clearInterval(this.subtitlePollingInterval);
    } else {
      this.media.textTracks.removeEventListener('change', this.trackChangeListener);
    }

    if (Number.isFinite(this.subtitleTrack)) {
      this.queuedDefaultTrack = this.subtitleTrack;
    }

    const textTracks = filterSubtitleTracks(this.media.textTracks);
    // Clear loaded cues on media detachment from tracks
    textTracks.forEach((track) => {
      clearCurrentCues(track);
    });
    // Disable all subtitle tracks before detachment so when reattached only tracks in that content are enabled.
    this.subtitleTrack = -1;
    this.media = null;
  }

  onLevelLoaded (data) {
    const levelInfo = this.hls.levels[data.level];

    if (!levelInfo.subtitleGroupIds) {
      return;
    }

    const subtitleGroupId = levelInfo.subtitleGroupIds[levelInfo.urlId];

    if (this._subtitleGroupId !== subtitleGroupId) {
      this._subtitleGroupId = subtitleGroupId;

      logger.log('set subtitle group id:', subtitleGroupId);

      this._selectInitialSubtitleTrack();
    }
  }

  // Fired whenever a new manifest is loaded.
  onManifestLoaded (data) {
    let tracks = data.subtitles || [];
    this.tracks = tracks;
    this.hls.trigger(Event.SUBTITLE_TRACKS_UPDATED, { subtitleTracks: tracks });
<<<<<<< HEAD

    // loop through available subtitle tracks and autoselect default if needed
    // TODO: improve selection logic to handle forced, etc
    tracks.forEach(track => {
      if (track.default) {
        // setting this.subtitleTrack will trigger internal logic
        // if media has not been attached yet, it will fail
        // we keep a reference to the default track id
        // and we'll set subtitleTrack when onMediaAttached is triggered
        if (this.media) {
          this.subtitleTrack = track.id;
        } else {
          this.queuedDefaultTrack = track.id;
        }
      }
    });
  }

  onSubtitleTrackLoaded (data) {
    const { id, details } = data;
    const { trackId, tracks } = this;
    const currentTrack = tracks[trackId];
    if (id >= tracks.length || id !== trackId || !currentTrack || this.stopped) {
      this._clearReloadTimer();
      return;
    }

    logger.log(`subtitle track ${id} loaded`);
    if (details.live) {
      const reloadInterval = computeReloadInterval(currentTrack.details, details, data.stats.trequest);
      logger.log(`Reloading live subtitle playlist in ${reloadInterval}ms`);
      this.timer = setTimeout(() => {
        this._loadCurrentTrack();
      }, reloadInterval);
    } else {
      this._clearReloadTimer();
    }
  }

  startLoad () {
    this.stopped = false;
    this._loadCurrentTrack();
  }

  stopLoad () {
    this.stopped = true;
    this._clearReloadTimer();
=======
  }

  onSubtitleTrackLoaded (data) {
    if (data.id < this.tracks.length) {
      logger.log(`subtitle track ${data.id} loaded`);
      this.tracks[data.id].details = data.details;

      // check if current playlist is a live playlist
      // and if we have already our reload interval setup
      if (data.details.live && !this.hasInterval()) {
        // if live playlist we will have to reload it periodically
        // set reload period to playlist target duration
        const updatePeriodMs = data.details.targetduration * 1000;
        this.setInterval(updatePeriodMs);
      }

      if (!data.details.live && this.hasInterval()) {
        // playlist is not live and timer is armed : stopping it
        this.clearInterval();
      }
    }
>>>>>>> 1fccb22f
  }

  onError (data) {
    // TODO: implement similar failure handling logic as in audio-track-controller
    //       -> for this we first need to declare some error codes for subtitle track loading
    //          and also actually trigger such an error event in subtitle-stream-controller

    // Only handle network errors
    if (data.type !== ErrorTypes.NETWORK_ERROR) {
      return;
    }

    // If fatal network error, cancel update task
    if (data.fatal) {
      this.clearInterval();
    }

    // If not an subs-track loading error don't handle further
    if (data.details !== ErrorDetails.SUBTITLE_TRACK_LOAD_ERROR) {
      return;
    }

    logger.warn('Network failure on subtitle-track id:', data.context.id);
    this._handleLoadError();
  }

  /**
   * @public
   * @type {SubititleTrack[]}
   */
  get subtitleTracks () {
    return this.tracks;
  }

  /**
   * @public
   * @type {SubititleTrack}
   */
  /** get index of the selected subtitle track (index in subtitle track lists) **/
  get subtitleTrack () {
    return this.trackId;
  }

  /**
   * @public
   * @type {SubititleTrack}
   */
  /** select a subtitle track, based on its index in subtitle track lists**/
  set subtitleTrack (subtitleTrackId) {
    if (this.trackId !== subtitleTrackId) {
      this._toggleTrackModes(subtitleTrackId);
<<<<<<< HEAD
      this._setSubtitleTrackInternal(subtitleTrackId);
    }
  }

  _clearReloadTimer () {
    if (this.timer) {
      clearTimeout(this.timer);
      this.timer = null;
    }
  }

  _loadCurrentTrack () {
    const { trackId, tracks, hls } = this;
    const currentTrack = tracks[trackId];
    if (trackId < 0 || !currentTrack || (currentTrack.details && !currentTrack.details.live)) {
      return;
    }
    logger.log(`Loading subtitle track ${trackId}`);
    hls.trigger(Event.SUBTITLE_TRACK_LOADING, { url: currentTrack.url, id: trackId });
  }

=======
      this._setSubtitleTrack(subtitleTrackId);
      this._selectDefaultTrack = false;
    }
  }

  /**
   * @private
   * Called when we want to reselect the track based on current environment params have been updated,
   * like wether we should fallback to default selection, or match the current level group id upon
   * a level switch that involved a group-ID switch for subs.
   */
  _selectInitialSubtitleTrack () {
    // loop through available subtitle tracks and autoselect default if needed
    // TODO: improve selection logic to handle forced, etc

    let selectedTrack = null;

    const tracks = this.tracks.filter(
      (track) => this._subtitleGroupId === null || track.groupId === this._subtitleGroupId
    );

    if (!tracks.length) {
      return;
    }

    logger.log('Looking for selectable subtitle track...');

    const defaultTracks = tracks.filter((track) => track.default);

    if (this.selectDefaultTrack && defaultTracks.length) {
      selectedTrack = defaultTracks[0];
    } else if (tracks.length) {
      selectedTrack = tracks[0];
    } else {
      logger.warn('No selectable subtitle tracks found');
      return;
    }

    logger.log(`Selecting subtitle track id: ${selectedTrack.id}, name: ${selectedTrack.name}, group-ID: ${selectedTrack.groupId}`);

    if (this.media) {
      this._toggleTrackModes(selectedTrack.id);
      this._setSubtitleTrack(selectedTrack.id);
    } else {
      this._queuedDefaultTrack = selectedTrack.id;
    }
  }

  _updateTrack () {
    const trackId = this.trackId;
    const subtitleTrack = this.tracks[trackId];
    if (!subtitleTrack) {
      return;
    }

    const details = subtitleTrack.details;
    // check if we need to load playlist for this subtitle Track
    if (!details || details.live) {
      // track not retrieved yet, or live playlist we need to (re)load it
      logger.log(`updating playlist for subtitle track ${trackId}`);
      this.hls.trigger(Event.SUBTITLE_TRACK_LOADING, { url: subtitleTrack.url, id: trackId });
    }
  }

  /**
   * @private
   * This method is responsible for validating the subtitle index and periodically reloading if live.
   * Dispatches the SUBTITLE_TRACK_SWITCH event, which instructs the subtitle-stream-controller to load the selected track.
   * @param newId - The id of the subtitle track to activate.
   */
  _setSubtitleTrack (newId) {
    const { hls, tracks } = this;

    // check if id valid
    if (typeof newId !== 'number' || newId < -1 || newId >= tracks.length) {
      logger.warn('Invalid id passed to subtitle-track controller');
      return;
    }

    // stopping live reloading timer if any
    this.clearInterval();
    this.trackId = newId;

    logger.log(`Now switching to subtitle track-id ${newId}`);
    hls.trigger(Event.SUBTITLE_TRACK_SWITCH, { id: newId });

    // if we went to auto mode, we're done here
    if (newId === -1) {
      return;
    }

    // check if we need to refresh the playlist for this subtitle track
    const subtitleTrack = tracks[newId];
    const details = subtitleTrack.details;
    if (!details || details.live) {
      // track not retrieved yet, or live playlist we need to (re)load it
      logger.log(`(Re-)loading playlist for subtitle track ${newId}`);
      hls.trigger(Event.SUBTITLE_TRACK_LOADING, { url: subtitleTrack.url, id: newId });
    }
  }

>>>>>>> 1fccb22f
  /**
   * Disables the old subtitleTrack and sets current mode on the next subtitleTrack.
   * This operates on the DOM textTracks.
   * A value of -1 will disable all subtitle tracks.
   * @param newId - The id of the next track to enable
   * @private
   */
  _toggleTrackModes (newId) {
    const { media, subtitleDisplay, trackId } = this;
    if (!media) {
      return;
    }

    const textTracks = filterSubtitleTracks(media.textTracks);
    if (newId === -1) {
      [].slice.call(textTracks).forEach(track => {
        track.mode = 'disabled';
      });
    } else {
      const oldTrack = textTracks[trackId];
      if (oldTrack) {
        oldTrack.mode = 'disabled';
      }
    }

    const nextTrack = textTracks[newId];
    if (nextTrack) {
      nextTrack.mode = subtitleDisplay ? 'showing' : 'hidden';
    }
  }

<<<<<<< HEAD
  /**
     * This method is responsible for validating the subtitle index and periodically reloading if live.
     * Dispatches the SUBTITLE_TRACK_SWITCH event, which instructs the subtitle-stream-controller to load the selected track.
     * @param newId - The id of the subtitle track to activate.
     */
  _setSubtitleTrackInternal (newId) {
    const { hls, tracks } = this;
    if (!Number.isFinite(newId) || newId < -1 || newId >= tracks.length) {
      return;
    }

    this.trackId = newId;
    logger.log(`Switching to subtitle track ${newId}`);
    hls.trigger(Event.SUBTITLE_TRACK_SWITCH, { id: newId });
    this._loadCurrentTrack();
  }

=======
>>>>>>> 1fccb22f
  _onTextTracksChanged () {
    // Media is undefined when switching streams via loadSource()
    if (!this.media) {
      return;
    }

    let trackId = -1;
    let tracks = filterSubtitleTracks(this.media.textTracks);
    for (let id = 0; id < tracks.length; id++) {
      if (tracks[id].mode === 'hidden') {
        // Do not break in case there is a following track with showing.
        trackId = id;
      } else if (tracks[id].mode === 'showing') {
        trackId = id;
        break;
      }
    }

<<<<<<< HEAD
    // Setting current subtitleTrack will invoke code.
    this.subtitleTrack = trackId;
  }
}

function filterSubtitleTracks (textTrackList) {
  let tracks = [];
  for (let i = 0; i < textTrackList.length; i++) {
    const track = textTrackList[i];
    // Edge adds a track without a label; we don't want to use it
    if (track.kind === 'subtitles' && track.label) {
      tracks.push(textTrackList[i]);
    }
  }
  return tracks;
=======
    // Setting current subtitleTrack
    this._setSubtitleTrack(trackId);
  }

  /**
   * @private
   */
  _handleLoadError () {
    // First, let's black list current track id
    this.trackIdBlacklist[this.trackId] = true;

    // Let's try to fall back on a functional audio-track with the same group ID
    const previousId = this.trackId;
    const { name, language, groupId } = this.tracks[previousId];

    logger.warn(`Loading failed on subtitle track id: ${previousId}, group-id: ${groupId}, name/language: "${name}" / "${language}"`);

    // Find a non-blacklisted track ID with the same NAME
    // At least a track that is not blacklisted, thus on another group-ID.
    let newId = previousId;
    for (let i = 0; i < this.tracks.length; i++) {
      if (this.trackIdBlacklist[i]) {
        continue;
      }
      const newTrack = this.tracks[i];
      if (newTrack.name === name) {
        newId = i;
        break;
      }
    }

    if (newId === previousId) {
      logger.warn(`No fallback subtitle-track found for name/language: "${name}" / "${language}"`);
      return;
    }

    logger.log('Attempting subtitle-track fallback id:', newId, 'group-id:', this.tracks[newId].groupId);

    this._setSubtitleTrack(newId);
  }
>>>>>>> 1fccb22f
}

export default SubtitleTrackController;<|MERGE_RESOLUTION|>--- conflicted
+++ resolved
@@ -1,12 +1,8 @@
 import Event from '../events';
 import TaskLoop from '../task-loop';
 import { logger } from '../utils/logger';
-<<<<<<< HEAD
 import { computeReloadInterval } from './level-helper';
 import { clearCurrentCues } from '../utils/texttrack-utils';
-
-class SubtitleTrackController extends EventHandler {
-=======
 import { filterSubtitleTracks } from '../utils/texttrack-utils';
 import { ErrorDetails, ErrorTypes } from '../errors';
 
@@ -17,7 +13,6 @@
  * @class
  */
 class SubtitleTrackController extends TaskLoop {
->>>>>>> 1fccb22f
   constructor (hls) {
     super(hls,
       Event.ERROR,
@@ -48,14 +43,12 @@
      * @member {boolean} subtitleDisplay Enable/disable subtitle display rendering
      */
     this.subtitleDisplay = true;
-<<<<<<< HEAD
 
     /**
      * Keeps reference to a default track id when media has not been attached yet
      * @member {number}
      */
     this.queuedDefaultTrack = null;
-=======
 
     /**
      * @public
@@ -84,7 +77,6 @@
      * @member {boolean} selectDefaultTrack
      */
     this._selectDefaultTrack = true;
->>>>>>> 1fccb22f
   }
 
   doTick () {
@@ -98,15 +90,16 @@
       return;
     }
 
-<<<<<<< HEAD
+    /*
     if (Number.isFinite(this.queuedDefaultTrack)) {
       this.subtitleTrack = this.queuedDefaultTrack;
       this.queuedDefaultTrack = null;
-=======
+    }
+    */
+
     if (this._queuedDefaultTrack) {
       this._setSubtitleTrack(this._queuedDefaultTrack.id);
       this._queuedDefaultTrack = null;
->>>>>>> 1fccb22f
     }
 
     this.trackChangeListener = this._onTextTracksChanged.bind(this);
@@ -171,7 +164,6 @@
     let tracks = data.subtitles || [];
     this.tracks = tracks;
     this.hls.trigger(Event.SUBTITLE_TRACKS_UPDATED, { subtitleTracks: tracks });
-<<<<<<< HEAD
 
     // loop through available subtitle tracks and autoselect default if needed
     // TODO: improve selection logic to handle forced, etc
@@ -219,9 +211,9 @@
   stopLoad () {
     this.stopped = true;
     this._clearReloadTimer();
-=======
-  }
-
+  }
+
+  /*
   onSubtitleTrackLoaded (data) {
     if (data.id < this.tracks.length) {
       logger.log(`subtitle track ${data.id} loaded`);
@@ -241,8 +233,8 @@
         this.clearInterval();
       }
     }
->>>>>>> 1fccb22f
-  }
+  }
+  */
 
   onError (data) {
     // TODO: implement similar failure handling logic as in audio-track-controller
@@ -293,7 +285,7 @@
   set subtitleTrack (subtitleTrackId) {
     if (this.trackId !== subtitleTrackId) {
       this._toggleTrackModes(subtitleTrackId);
-<<<<<<< HEAD
+  /*
       this._setSubtitleTrackInternal(subtitleTrackId);
     }
   }
@@ -314,8 +306,7 @@
     logger.log(`Loading subtitle track ${trackId}`);
     hls.trigger(Event.SUBTITLE_TRACK_LOADING, { url: currentTrack.url, id: trackId });
   }
-
-=======
+  */
       this._setSubtitleTrack(subtitleTrackId);
       this._selectDefaultTrack = false;
     }
@@ -417,7 +408,6 @@
     }
   }
 
->>>>>>> 1fccb22f
   /**
    * Disables the old subtitleTrack and sets current mode on the next subtitleTrack.
    * This operates on the DOM textTracks.
@@ -449,12 +439,12 @@
     }
   }
 
-<<<<<<< HEAD
   /**
      * This method is responsible for validating the subtitle index and periodically reloading if live.
      * Dispatches the SUBTITLE_TRACK_SWITCH event, which instructs the subtitle-stream-controller to load the selected track.
      * @param newId - The id of the subtitle track to activate.
      */
+  /*
   _setSubtitleTrackInternal (newId) {
     const { hls, tracks } = this;
     if (!Number.isFinite(newId) || newId < -1 || newId >= tracks.length) {
@@ -466,9 +456,8 @@
     hls.trigger(Event.SUBTITLE_TRACK_SWITCH, { id: newId });
     this._loadCurrentTrack();
   }
-
-=======
->>>>>>> 1fccb22f
+  */
+
   _onTextTracksChanged () {
     // Media is undefined when switching streams via loadSource()
     if (!this.media) {
@@ -487,9 +476,50 @@
       }
     }
 
-<<<<<<< HEAD
     // Setting current subtitleTrack will invoke code.
     this.subtitleTrack = trackId;
+
+    /*
+    // Setting current subtitleTrack
+    this._setSubtitleTrack(trackId);
+    */
+  }
+
+  /**
+   * @private
+   */
+  _handleLoadError () {
+    // First, let's black list current track id
+    this.trackIdBlacklist[this.trackId] = true;
+
+    // Let's try to fall back on a functional audio-track with the same group ID
+    const previousId = this.trackId;
+    const { name, language, groupId } = this.tracks[previousId];
+
+    logger.warn(`Loading failed on subtitle track id: ${previousId}, group-id: ${groupId}, name/language: "${name}" / "${language}"`);
+
+    // Find a non-blacklisted track ID with the same NAME
+    // At least a track that is not blacklisted, thus on another group-ID.
+    let newId = previousId;
+    for (let i = 0; i < this.tracks.length; i++) {
+      if (this.trackIdBlacklist[i]) {
+        continue;
+      }
+      const newTrack = this.tracks[i];
+      if (newTrack.name === name) {
+        newId = i;
+        break;
+      }
+    }
+
+    if (newId === previousId) {
+      logger.warn(`No fallback subtitle-track found for name/language: "${name}" / "${language}"`);
+      return;
+    }
+
+    logger.log('Attempting subtitle-track fallback id:', newId, 'group-id:', this.tracks[newId].groupId);
+
+    this._setSubtitleTrack(newId);
   }
 }
 
@@ -503,48 +533,6 @@
     }
   }
   return tracks;
-=======
-    // Setting current subtitleTrack
-    this._setSubtitleTrack(trackId);
-  }
-
-  /**
-   * @private
-   */
-  _handleLoadError () {
-    // First, let's black list current track id
-    this.trackIdBlacklist[this.trackId] = true;
-
-    // Let's try to fall back on a functional audio-track with the same group ID
-    const previousId = this.trackId;
-    const { name, language, groupId } = this.tracks[previousId];
-
-    logger.warn(`Loading failed on subtitle track id: ${previousId}, group-id: ${groupId}, name/language: "${name}" / "${language}"`);
-
-    // Find a non-blacklisted track ID with the same NAME
-    // At least a track that is not blacklisted, thus on another group-ID.
-    let newId = previousId;
-    for (let i = 0; i < this.tracks.length; i++) {
-      if (this.trackIdBlacklist[i]) {
-        continue;
-      }
-      const newTrack = this.tracks[i];
-      if (newTrack.name === name) {
-        newId = i;
-        break;
-      }
-    }
-
-    if (newId === previousId) {
-      logger.warn(`No fallback subtitle-track found for name/language: "${name}" / "${language}"`);
-      return;
-    }
-
-    logger.log('Attempting subtitle-track fallback id:', newId, 'group-id:', this.tracks[newId].groupId);
-
-    this._setSubtitleTrack(newId);
-  }
->>>>>>> 1fccb22f
 }
 
 export default SubtitleTrackController;