const pkgJson = require('./package.json');
const path = require('path');
const webpack = require('webpack');
<<<<<<< HEAD
const {merge} = require('webpack-assembler');
const BundleAnalyzerPlugin = require('webpack-bundle-analyzer').BundleAnalyzerPlugin;
const getGitVersion = require('git-tag-version');
const getGitCommitInfo = require('git-commit-info');
=======
const glob = require("glob");

const BundleAnalyzerPlugin = require('webpack-bundle-analyzer').BundleAnalyzerPlugin;

// Caution: shallow clone
const clone = (...args) => Object.assign({}, ...args);
>>>>>>> 24187330

/* Allow to customise builds through env-vars */
const env = process.env;

const addSubtitleSupport = !!env.SUBTITLE || !!env.USE_SUBTITLES;
const addAltAudioSupport = !!env.ALT_AUDIO || !!env.USE_ALT_AUDIO;
const addEMESupport = !!env.EME_DRM || !!env.USE_EME_DRM;
const runAnalyzer = !!env.ANALYZE;

const baseConfig = {
  mode: 'development',
  entry: './src/hls.ts',
  resolve: {
    // Add `.ts` as a resolvable extension.
    extensions: [".ts", ".js"]
  },
  module: {
    strictExportPresence: true,
    rules: [
      // all files with a `.ts` extension will be handled by `ts-loader`
      { test: /\.ts?$/, loader: "ts-loader" },
      { test: /\.js?$/, exclude: [/node_modules/], loader: "ts-loader" },
    ]
  },
  plugins: []
};

const demoConfig = merge(baseConfig, {
  name: 'demo',
  mode: 'development',
  entry: './demo/main',
  output: {
    filename: 'hls-demo.js',
    chunkFilename: '[name].js',
    sourceMapFilename: 'hls-demo.js.map',
    path: path.resolve(__dirname, 'dist'),
    publicPath: '/dist/',
    library: 'HlsDemo',
    libraryTarget: 'umd',
    libraryExport: 'default',
    globalObject: 'this'  // https://github.com/webpack/webpack/issues/6642#issuecomment-370222543
  },
  optimization: {
    minimize: false
  },
  plugins: [],
  devtool: 'source-map'
});

<<<<<<< HEAD
=======
const unitTestsConfig = clone(baseConfig, {
  name: 'tests',
  entry: glob.sync("./tests/unit/**/*.js"),
  output: {
    filename: 'hls-unit-tests.js',
    publicPath: '/dist/',
    path: path.resolve(__dirname, 'dist'),
    library: 'HlsUnitTests',
    libraryTarget: 'umd',
    libraryExport: 'default'
  },
  devtool: 'inline-source-map',
  plugins: getPluginsForConfig('main')
});


>>>>>>> 24187330
function getPluginsForConfig(type, minify = false) {
  // common plugins.

  const defineConstants = getConstantsForConfig(type);

<<<<<<< HEAD
  // console.log('DefinePlugin constants:', JSON.stringify(defineConstants, null, 2))
=======
  console.log(
    `Making webpack-plugins for config: <${ minify ? 'minified' : 'non-minified / debug' }> distro-type "${type}" with compile-time defined constants:`,
    JSON.stringify(defineConstants, null, 4),
    '\n'
  );
>>>>>>> 24187330

  const plugins = [
    new webpack.BannerPlugin({
      entryOnly: true,
      raw: true,
      banner: 'typeof window !== "undefined" &&' // SSR/Node.js guard
    }),
    new webpack.optimize.OccurrenceOrderPlugin(),
    new webpack.DefinePlugin(defineConstants),
    new webpack.ProvidePlugin({
      Number: [path.resolve('./src/polyfills/number'), 'Number']
    })
  ];

  if (runAnalyzer && !minify) {
    plugins.push(new BundleAnalyzerPlugin({
      analyzerMode: 'static',
      reportFilename: `bundle-analyzer-report.${type}.html`
    }));
  } else {
    // https://github.com/webpack-contrib/webpack-bundle-analyzer/issues/115
    plugins.push(new webpack.optimize.ModuleConcatenationPlugin());
  }

  return plugins;
}

function getConstantsForConfig (type) {

  // By default the "main" dists (hls.js & hls.min.js) are full-featured.
  return {
    __VERSION__: JSON.stringify(pkgJson.version || (getGitVersion() + '-' + getGitCommitInfo().shortCommit)),
    __USE_SUBTITLES__: JSON.stringify(type === 'main' || addSubtitleSupport),
    __USE_ALT_AUDIO__: JSON.stringify(type === 'main' || addAltAudioSupport),
    __USE_EME_DRM__: JSON.stringify(type === 'main' || addEMESupport)
  };
}

function getAliasesForLightDist () {

  const VOID_INJECTABLE_PATH = './void-injectable.ts';

  let aliases = {};

  if (!addEMESupport) {
    aliases = Object.assign({}, aliases, {
      './controller/eme-controller': VOID_INJECTABLE_PATH
    });
  }

  if (!addSubtitleSupport) {
    aliases = merge(aliases, {
      './utils/cues': VOID_INJECTABLE_PATH,
      './controller/timeline-controller': VOID_INJECTABLE_PATH,
      './controller/subtitle-track-controller': VOID_INJECTABLE_PATH,
      './controller/subtitle-stream-controller': VOID_INJECTABLE_PATH
    });
  }

  if (!addAltAudioSupport) {
    aliases = merge(aliases, {
      './controller/audio-track-controller': VOID_INJECTABLE_PATH,
      './controller/audio-stream-controller': VOID_INJECTABLE_PATH
    });
  }

  return aliases;
}

const multiConfig = [
  {
    name: 'debug',
    mode: 'development',
    output: {
      filename: 'hls.js',
      chunkFilename: '[name].js',
      sourceMapFilename: 'hls.js.map',
      path: path.resolve(__dirname, 'dist'),
      publicPath: '/dist/',
      library: 'Hls',
      libraryTarget: 'umd',
      libraryExport: 'default',
      globalObject: 'this'
    },
    plugins: getPluginsForConfig('main'),
    devtool: 'source-map'
  },
  {
    name: 'dist',
    mode: 'production',
    output: {
      filename: 'hls.min.js',
      chunkFilename: '[name].js',
      path: path.resolve(__dirname, 'dist'),
      publicPath: '/dist/',
      library: 'Hls',
      libraryTarget: 'umd',
      libraryExport: 'default',
      globalObject: 'this'
    },
    plugins: getPluginsForConfig('main', true),
    optimization: {
      minimize: true
    },
    devtool: 'source-map'
  },
  {
    name: 'light',
    mode: 'development',
    output: {
      filename: 'hls.light.js',
      chunkFilename: '[name].js',
      sourceMapFilename: 'hls.light.js.map',
      path: path.resolve(__dirname, 'dist'),
      publicPath: '/dist/',
      library: 'Hls',
      libraryTarget: 'umd',
      libraryExport: 'default',
      globalObject: 'this'
    },
    resolve: {
      alias: getAliasesForLightDist()
    },
    plugins: getPluginsForConfig('light'),
    devtool: 'source-map'
  },
  {
    name: 'light-dist',
    mode: 'production',
    output: {
      filename: 'hls.light.min.js',
      chunkFilename: '[name].js',
      path: path.resolve(__dirname, 'dist'),
      publicPath: '/dist/',
      library: 'Hls',
      libraryTarget: 'umd',
      libraryExport: 'default',
      globalObject: 'this'
    },
    resolve: {
      alias: getAliasesForLightDist()
    },
    plugins: getPluginsForConfig('light', true),
    optimization: {
      minimize: true
    },
    devtool: 'source-map'
  }
].map(config => merge(baseConfig, config));

multiConfig.push(demoConfig);
multiConfig.push(unitTestsConfig);

// webpack matches the --env arguments to a string; for example, --env.debug.min translates to { debug: true, min: true }
module.exports = (envArgs) => {
<<<<<<< HEAD

  let configs;

  if (!envArgs) {
    // If no arguments are specified, return every configuration
    configs = multiConfig;
  } else {
    // Find the first enabled config within the arguments array
    const enabledConfigName = Object.keys(envArgs).find(envName => envArgs[envName]);

    // Filter out config with name
    const enabledConfig = multiConfig.find(config => config.name === enabledConfigName);

    if (!enabledConfig) {
      console.error(`Couldn't find a valid config with the name "${enabledConfigName}". Known configs are: ${multiConfig.map(config => config.name).join(', ')}`);

      throw new Error('Hls.js webpack config: Invalid environment parameters');
    }

    configs = [enabledConfig, demoConfig];
  }

  console.log(
    `Created webpack configuration for: ${configs.map(config => config.name).join(', ')}.\n`
  );

  // console.log('Resulting Webpack multi-config object:', JSON.stringify(configs, null, 4));

  return configs;
=======
  let resultConfigs = null;

  if (!envArgs) {
    // If no arguments are specified, return every configuration
    resultConfigs = multiConfig;
  } else {
    // Find the first enabled config within the arguments array
    const enabledConfigName = Object.keys(envArgs).find(envName => envArgs[envName]);
    // Filter out config with name
    const enabledConfig = multiConfig.find(config => config.name === enabledConfigName);
    if (!enabledConfig) {
      console.error(`Couldn't find a valid config with the name "${enabledConfigName}".
        Known configs are: ${multiConfig.map(config => config.name).join(', ')}`);
      return;
    }

    resultConfigs = [enabledConfig, demoConfig, unitTestsConfig];

  }

  console.log(`Building configs: ${resultConfigs.map(config => config.name).join(', ')}.\n`);

  return resultConfigs;

>>>>>>> 24187330
};<|MERGE_RESOLUTION|>--- conflicted
+++ resolved
@@ -1,19 +1,12 @@
-const pkgJson = require('./package.json');
+const glob = require("glob");
 const path = require('path');
 const webpack = require('webpack');
-<<<<<<< HEAD
 const {merge} = require('webpack-assembler');
 const BundleAnalyzerPlugin = require('webpack-bundle-analyzer').BundleAnalyzerPlugin;
 const getGitVersion = require('git-tag-version');
 const getGitCommitInfo = require('git-commit-info');
-=======
-const glob = require("glob");
-
-const BundleAnalyzerPlugin = require('webpack-bundle-analyzer').BundleAnalyzerPlugin;
-
-// Caution: shallow clone
-const clone = (...args) => Object.assign({}, ...args);
->>>>>>> 24187330
+
+const pkgJson = require('./package.json');
 
 /* Allow to customise builds through env-vars */
 const env = process.env;
@@ -63,10 +56,9 @@
   devtool: 'source-map'
 });
 
-<<<<<<< HEAD
-=======
-const unitTestsConfig = clone(baseConfig, {
+const unitTestsConfig = merge(baseConfig, {
   name: 'tests',
+  mode: 'development',
   entry: glob.sync("./tests/unit/**/*.js"),
   output: {
     filename: 'hls-unit-tests.js',
@@ -80,22 +72,12 @@
   plugins: getPluginsForConfig('main')
 });
 
-
->>>>>>> 24187330
 function getPluginsForConfig(type, minify = false) {
   // common plugins.
 
   const defineConstants = getConstantsForConfig(type);
 
-<<<<<<< HEAD
   // console.log('DefinePlugin constants:', JSON.stringify(defineConstants, null, 2))
-=======
-  console.log(
-    `Making webpack-plugins for config: <${ minify ? 'minified' : 'non-minified / debug' }> distro-type "${type}" with compile-time defined constants:`,
-    JSON.stringify(defineConstants, null, 4),
-    '\n'
-  );
->>>>>>> 24187330
 
   const plugins = [
     new webpack.BannerPlugin({
@@ -251,8 +233,6 @@
 
 // webpack matches the --env arguments to a string; for example, --env.debug.min translates to { debug: true, min: true }
 module.exports = (envArgs) => {
-<<<<<<< HEAD
-
   let configs;
 
   if (!envArgs) {
@@ -271,7 +251,7 @@
       throw new Error('Hls.js webpack config: Invalid environment parameters');
     }
 
-    configs = [enabledConfig, demoConfig];
+    configs = [enabledConfig, demoConfig, unitTestsConfig];
   }
 
   console.log(
@@ -281,30 +261,4 @@
   // console.log('Resulting Webpack multi-config object:', JSON.stringify(configs, null, 4));
 
   return configs;
-=======
-  let resultConfigs = null;
-
-  if (!envArgs) {
-    // If no arguments are specified, return every configuration
-    resultConfigs = multiConfig;
-  } else {
-    // Find the first enabled config within the arguments array
-    const enabledConfigName = Object.keys(envArgs).find(envName => envArgs[envName]);
-    // Filter out config with name
-    const enabledConfig = multiConfig.find(config => config.name === enabledConfigName);
-    if (!enabledConfig) {
-      console.error(`Couldn't find a valid config with the name "${enabledConfigName}".
-        Known configs are: ${multiConfig.map(config => config.name).join(', ')}`);
-      return;
-    }
-
-    resultConfigs = [enabledConfig, demoConfig, unitTestsConfig];
-
-  }
-
-  console.log(`Building configs: ${resultConfigs.map(config => config.name).join(', ')}.\n`);
-
-  return resultConfigs;
-
->>>>>>> 24187330
 };