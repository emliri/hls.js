--- conflicted
+++ resolved
@@ -6,10 +6,7 @@
 import StreamController, { State } from '../../../src/controller/stream-controller';
 import M3U8Parser from '../../../src/loader/m3u8-parser';
 import { mockFragments } from '../../mocks/data';
-<<<<<<< HEAD
-=======
 import Fragment from '../../../src/loader/fragment';
->>>>>>> c721b7ee
 
 describe('StreamController tests', function () {
   let hls;
@@ -102,20 +99,6 @@
 
     before(function () {
       levelDetails.hasProgramDateTime = false;
-<<<<<<< HEAD
-    });
-
-    it('PTS search choosing wrong fragment (3 instead of 2) after level loaded', function () {
-      let foundFragment = streamController._findFragment(0, fragPrevious, fragLen, mockFragments, bufferEnd, end, levelDetails);
-      let resultSN = foundFragment ? foundFragment.sn : -1;
-      assert.equal(foundFragment, mockFragments[3], 'Expected sn 3, found sn segment ' + resultSN);
-    });
-
-    it('PTS search choosing the right segment if fragPrevious is not available', function () {
-      let foundFragment = streamController._findFragment(0, null, fragLen, mockFragments, bufferEnd, end, levelDetails);
-      let resultSN = foundFragment ? foundFragment.sn : -1;
-      assert.equal(foundFragment, mockFragments[3], 'Expected sn 2, found sn segment ' + resultSN);
-=======
     });
 
     it('PTS search choosing wrong fragment (3 instead of 2) after level loaded', function () {
@@ -157,38 +140,9 @@
         let resultSN = foundFragment ? foundFragment.sn : -1;
         assert.equal(foundFragment, mockFragments[2], 'Expected sn 2, found sn segment ' + resultSN);
       });
->>>>>>> c721b7ee
-    });
-  });
-
-<<<<<<< HEAD
-    it('returns the last fragment if the stream is fully buffered', function () {
-      const actual = streamController._findFragment(0, null, mockFragments.length, mockFragments, end, end, levelDetails);
-      assert.strictEqual(actual, mockFragments[mockFragments.length - 1]);
-    });
-
-    describe('PDT Searching during a live stream', function () {
-      before(function () {
-        levelDetails.hasProgramDateTime = true;
-      });
-
-      it('PDT search choosing fragment after level loaded', function () {
-        levelDetails.PTSKnown = false;
-        levelDetails.live = true;
-
-        let foundFragment = streamController._ensureFragmentAtLivePoint(levelDetails, bufferEnd, 0, end, fragPrevious, mockFragments, mockFragments.length);
-        let resultSN = foundFragment ? foundFragment.sn : -1;
-        assert.equal(foundFragment, mockFragments[2], 'Expected sn 2, found sn segment ' + resultSN);
-      });
-
-      it('PDT search hitting empty discontinuity', function () {
-        let discontinuityPDTHit = 6.00;
-
-        let foundFragment = streamController._ensureFragmentAtLivePoint(levelDetails, discontinuityPDTHit, 0, end, fragPrevious, mockFragments, mockFragments.length);
-        let resultSN = foundFragment ? foundFragment.sn : -1;
-        assert.equal(foundFragment, mockFragments[2], 'Expected sn 2, found sn segment ' + resultSN);
-      });
-=======
+    });
+  });
+
   describe('fragment loading', function () {
     function fragStateStub (state) {
       return sinon.stub(fragmentTracker, 'getState').callsFake(() => state);
@@ -241,7 +195,6 @@
       fragStateStub(FragmentState.APPENDING);
       streamController._loadFragment(frag);
       assertNotLoadingState();
->>>>>>> c721b7ee
     });
   });
 
@@ -255,12 +208,7 @@
       streamController.media = {
         buffered: {
           length: 1
-<<<<<<< HEAD
-        },
-        readyState: 1
-=======
         }
->>>>>>> c721b7ee
       };
     });
     afterEach(function () {
