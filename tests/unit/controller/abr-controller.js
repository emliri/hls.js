import AbrController from '../../../src/controller/abr-controller';
import EwmaBandWidthEstimator from '../../../src/utils/ewma-bandwidth-estimator';
import Hls from '../../../src/hls';

describe('AbrController', function () {
<<<<<<< HEAD
=======
  it('should return null if _bwEstimator is not specified', function () {
    let hls = new Hls();
    expect(hls.abrController._bwEstimator).to.be.null;
  });

>>>>>>> 29ad34d0
  it('should return correct next auto level', function () {
    let hls = new Hls({ maxStarvationDelay: 4 });
    hls.levelController._levels = [
      { bitrate: 105000, name: '144', details: { totalduration: 4, fragments: [{}] } },
      { bitrate: 246440, name: '240', details: { totalduration: 10, fragments: [ {} ] } },
      { bitrate: 460560, name: '380', details: { totalduration: 10, fragments: [ {} ] } },
      { bitrate: 836280, name: '480', details: { totalduration: 10, fragments: [ {} ] } },
      { bitrate: 2149280, name: '720', details: { totalduration: 10, fragments: [ {} ] } },
      { bitrate: 6221600, name: '1080', details: { totalduration: 10, fragments: [ {} ] } }
    ];
    let abrController = new AbrController(hls);
    abrController.bwEstimator = new EwmaBandWidthEstimator(hls, 15, 4, 5e5);
    expect(abrController.nextAutoLevel).to.equal(0);
  });
});<|MERGE_RESOLUTION|>--- conflicted
+++ resolved
@@ -3,14 +3,11 @@
 import Hls from '../../../src/hls';
 
 describe('AbrController', function () {
-<<<<<<< HEAD
-=======
   it('should return null if _bwEstimator is not specified', function () {
     let hls = new Hls();
     expect(hls.abrController._bwEstimator).to.be.null;
   });
 
->>>>>>> 29ad34d0
   it('should return correct next auto level', function () {
     let hls = new Hls({ maxStarvationDelay: 4 });
     hls.levelController._levels = [
